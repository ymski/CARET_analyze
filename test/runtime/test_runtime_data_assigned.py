--- conflicted
+++ resolved
@@ -128,13 +128,8 @@
         nodes = loaded.data
         assert nodes == [node_mock]
 
-<<<<<<< HEAD
-    def test_to_runtime_optional_none(self, mocker: MockerFixture):
+    def test_to_runtime_optional_none(self, mocker):
         node_info_mock = mocker.Mock(spec=Node)
-=======
-    def test_to_runtime_optional_none(self, mocker):
-        node_info_mock = mocker.Mock(spec=NodeStructValue)
->>>>>>> 7f6a356e
         mocker.patch.object(node_info_mock, 'node_name', 'node')
         mocker.patch.object(node_info_mock, 'callback_groups', None)
         mocker.patch.object(node_info_mock, 'paths', ())
@@ -160,13 +155,8 @@
         assert node.variable_passings == []
         assert node.paths == []
 
-<<<<<<< HEAD
-    def test_to_runtime_full(self, mocker: MockerFixture):
+    def test_to_runtime_full(self, mocker):
         node_info_mock = mocker.Mock(spec=Node)
-=======
-    def test_to_runtime_full(self, mocker):
-        node_info_mock = mocker.Mock(spec=NodeStructValue)
->>>>>>> 7f6a356e
 
         cbg_info_mock = mocker.Mock(spec=CallbackGroupStructValue)
         var_pass_info_mock = mocker.Mock(spec=VariablePassingStructValue)
