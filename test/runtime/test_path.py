--- conflicted
+++ resolved
@@ -25,13 +25,8 @@
 
 class TestPath:
 
-<<<<<<< HEAD
-    def test_empty(self, mocker: MockerFixture):
+    def test_empty(self, mocker):
         # column_merger_mock = mocker.Mock(spec=ColumnMerger)
-=======
-    def test_empty(self, mocker):
-        column_merger_mock = mocker.Mock(spec=ColumnMerger)
->>>>>>> 7f6a356e
         mocker.patch('caret_analyze.runtime.path.ColumnMerger',
                      return_value=column_merger_mock)
 
