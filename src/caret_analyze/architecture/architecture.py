--- conflicted
+++ resolved
@@ -27,13 +27,8 @@
 from ..exceptions import InvalidArgumentError, ItemNotFoundError, UnsupportedTypeError
 from ..value_objects import (CallbackGroupStructValue, CallbackStructValue,
                              CommunicationStructValue, ExecutorStructValue,
-<<<<<<< HEAD
-                             NodeStructValue, PathStructValue, PublisherStructValue,
-                             ServiceStructValue, SubscriptionStructValue)
-=======
                              NodePathStructValue, NodeStructValue, PathStructValue,
-                             PublisherStructValue, SubscriptionStructValue)
->>>>>>> 4756a0b8
+                             PublisherStructValue, ServiceStructValue, SubscriptionStructValue)
 
 
 class Architecture(Summarizable):
