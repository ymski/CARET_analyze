--- conflicted
+++ resolved
@@ -31,12 +31,8 @@
         node_name: str,
         symbol: str,
         subscribe_topic_name: Optional[str],
-<<<<<<< HEAD
         service_name: Optional[str],
-        publish_topic_names: Optional[Tuple[str, ...]],
-=======
-        publish_topic_names: Optional[List[str]],
->>>>>>> 4756a0b8
+        publish_topic_names: Optional[List[str]],
         callback_name: str,
     ) -> None:
         self._node_name = node_name
@@ -112,15 +108,11 @@
         return self._subscribe_topic_name
 
     @property
-<<<<<<< HEAD
     def service_name(self) -> Optional[str]:
         return self._service_name
 
     @property
-    def publish_topic_names(self) -> Optional[Tuple[str, ...]]:
-=======
     def publish_topic_names(self) -> Optional[List[str]]:
->>>>>>> 4756a0b8
         return self._publish_topic_names
 
     @abstractmethod
@@ -209,9 +201,18 @@
         return SubscriptionCallbackStructValue(
             self.node_name, self.symbol,
             self.subscribe_topic_name,
-<<<<<<< HEAD
-            self.publish_topic_names,
+            None if self.publish_topic_names is None else tuple(self.publish_topic_names),
             self.callback_name)
+
+    def rename_topic(self, src: str, dst: str) -> None:
+        if self._publish_topic_names is not None:
+            for i, p in enumerate(self._publish_topic_names):
+                if p == src:
+                    self._publish_topic_names[i] = dst
+
+        if self.subscribe_topic_name == src:
+            self._subscribe_topic_name = dst
+            self.__subscribe_topic_name = dst
 
 
 class ServiceCallbackStruct(CallbackStruct):
@@ -222,7 +223,7 @@
         node_name: str,
         symbol: str,
         service_name: str,
-        publish_topic_names: Optional[Tuple[str, ...]],
+        publish_topic_names: Optional[List[str]],
         callback_name: str,
     ) -> None:
         super().__init__(
@@ -247,19 +248,5 @@
             self.node_name,
             self.symbol,
             self.service_name,
-            self.publish_topic_names,
-            self.callback_name)
-=======
             None if self.publish_topic_names is None else tuple(self.publish_topic_names),
-            self.callback_name)
-
-    def rename_topic(self, src: str, dst: str) -> None:
-        if self._publish_topic_names is not None:
-            for i, p in enumerate(self._publish_topic_names):
-                if p == src:
-                    self._publish_topic_names[i] = dst
-
-        if self.subscribe_topic_name == src:
-            self._subscribe_topic_name = dst
-            self.__subscribe_topic_name = dst
->>>>>>> 4756a0b8
+            self.callback_name)